// Copyright (c) Microsoft Corporation. All rights reserved.
// Licensed under the MIT License.
'use strict';
import '../../common/extensions';

import { inject, injectable } from 'inversify';
import { Event, EventEmitter, Position, Range, Selection, TextEditorRevealType, Uri } from 'vscode';

import { IApplicationShell, ICommandManager, IDocumentManager } from '../../common/application/types';
import { IFileSystem } from '../../common/platform/types';
import * as localize from '../../common/utils/localize';
import { noop } from '../../common/utils/misc';
import { IInteractiveWindowListener } from '../types';
import { InteractiveWindowMessages } from './interactiveWindowTypes';

const LineQueryRegex = /line=(\d+)/;

// tslint:disable: no-any
@injectable()
export class LinkProvider implements IInteractiveWindowListener {
    private postEmitter: EventEmitter<{ message: string; payload: any }> = new EventEmitter<{
        message: string;
        payload: any;
    }>();
    constructor(
        @inject(IApplicationShell) private applicationShell: IApplicationShell,
        @inject(IFileSystem) private fileSystem: IFileSystem,
        @inject(IDocumentManager) private documentManager: IDocumentManager,
        @inject(ICommandManager) private commandManager: ICommandManager
    ) {
        noop();
    }

    public get postMessage(): Event<{ message: string; payload: any }> {
        return this.postEmitter.event;
    }

    public onMessage(message: string, payload?: any): void {
        switch (message) {
            case InteractiveWindowMessages.OpenLink:
                if (payload) {
                    // Special case file URIs
                    const href = payload.toString();
                    if (href.startsWith('file')) {
                        this.openFile(href);
                    } else {
                        this.applicationShell.openUrl(href);
                    }
                }
                break;
            case InteractiveWindowMessages.SavePng:
                if (payload) {
                    // Payload should contain the base 64 encoded string. Ask the user to save the file
                    const filtersObject: Record<string, string[]> = {};
                    filtersObject[localize.DataScience.pngFilter()] = ['png'];

                    // Ask the user what file to save to
                    this.applicationShell
                        .showSaveDialog({
                            saveLabel: localize.DataScience.savePngTitle(),
                            filters: filtersObject
                        })
                        .then(f => {
                            if (f) {
                                const buffer = new Buffer(payload.replace('data:image/png;base64', ''), 'base64');
                                this.fileSystem.writeFile(f.fsPath, buffer).ignoreErrors();
                            }
                        });
                }
                break;
            default:
                break;
        }
    }
    public dispose(): void | undefined {
        noop();
    }

    private openFile(fileUri: string) {
        const uri = Uri.parse(fileUri);
        let selection: Range = new Range(new Position(0, 0), new Position(0, 0));
        if (uri.query) {
            // Might have a line number query on the file name
            const lineMatch = LineQueryRegex.exec(uri.query);
            if (lineMatch) {
                const lineNumber = parseInt(lineMatch[1], 10);
                selection = new Range(new Position(lineNumber, 0), new Position(lineNumber, 0));
            }
        }

        // Show the matching editor if there is one
<<<<<<< HEAD
        const editor = this.documentManager.visibleTextEditors.find(e =>
=======
        let editor = this.documentManager.visibleTextEditors.find(e =>
>>>>>>> bd9615ac
            this.fileSystem.arePathsSame(e.document.fileName, uri.fsPath)
        );
        if (editor) {
            this.documentManager
                .showTextDocument(editor.document, { selection, viewColumn: editor.viewColumn })
<<<<<<< HEAD
                .then(() => {
                    editor.revealRange(selection, TextEditorRevealType.InCenter);
=======
                .then(e => {
                    e.revealRange(selection, TextEditorRevealType.InCenter);
>>>>>>> bd9615ac
                });
        } else {
            // Not a visible editor, try opening otherwise
            this.commandManager.executeCommand('vscode.open', uri).then(() => {
                // See if that opened a text document
                editor = this.documentManager.visibleTextEditors.find(e =>
                    this.fileSystem.arePathsSame(e.document.fileName, uri.fsPath)
                );
                if (editor) {
                    // Force the selection to change
                    editor.revealRange(selection);
                    editor.selection = new Selection(selection.start, selection.start);
                }
            });
        }
    }
}<|MERGE_RESOLUTION|>--- conflicted
+++ resolved
@@ -89,23 +89,14 @@
         }
 
         // Show the matching editor if there is one
-<<<<<<< HEAD
-        const editor = this.documentManager.visibleTextEditors.find(e =>
-=======
         let editor = this.documentManager.visibleTextEditors.find(e =>
->>>>>>> bd9615ac
             this.fileSystem.arePathsSame(e.document.fileName, uri.fsPath)
         );
         if (editor) {
             this.documentManager
                 .showTextDocument(editor.document, { selection, viewColumn: editor.viewColumn })
-<<<<<<< HEAD
-                .then(() => {
-                    editor.revealRange(selection, TextEditorRevealType.InCenter);
-=======
                 .then(e => {
                     e.revealRange(selection, TextEditorRevealType.InCenter);
->>>>>>> bd9615ac
                 });
         } else {
             // Not a visible editor, try opening otherwise
