--- conflicted
+++ resolved
@@ -62,13 +62,9 @@
         @inject(PreferredRemoteKernelIdProvider)
         private readonly preferredRemoteKernelIdProvider: PreferredRemoteKernelIdProvider,
         @inject(ICommandManager) private readonly commandManager: ICommandManager,
-<<<<<<< HEAD
         @inject(IExtensions) private readonly extensions: IExtensions,
         @inject(ILocalKernelFinder) private readonly localKernelFinder: ILocalKernelFinder,
         @inject(IRemoteKernelFinder) private readonly remoteKernelFinder: IRemoteKernelFinder
-=======
-        @inject(IExtensions) private readonly extensions: IExtensions
->>>>>>> 579ed575
     ) {
         this.isLocalLaunch = isLocalLaunch(this.configuration);
         this.notebook.onDidChangeActiveNotebookKernel(this.onDidChangeActiveNotebookKernel, this, disposables);
@@ -96,95 +92,15 @@
 
         // Go through the kernels, removing any dupes
         const existingItem = new Set<string>();
-<<<<<<< HEAD
         const mapped = kernels.filter((item) => {
             if (existingItem.has(item.id)) {
                 return false;
-=======
-        let mapped = kernels
-            .map((kernel) => {
-                return new VSCodeNotebookKernelMetadata(
-                    kernel.label,
-                    kernel.description || '',
-                    kernel.detail || '',
-                    kernel.selection,
-                    areKernelConnectionsEqual(kernel.selection, preferredKernel),
-                    this.kernelProvider,
-                    this.notebook,
-                    this.context,
-                    this.preferredRemoteKernelIdProvider,
-                    this.commandManager
-                );
-            })
-            .filter((item) => {
-                if (existingItem.has(item.id)) {
-                    return false;
-                }
-                existingItem.add(item.id);
-                return true;
-            });
-
-        // If no preferred kernel set but we have a language, use that to set preferred instead.
-        if (!mapped.find((v) => v.isPreferred)) {
-            const languages = Array.from(new Set<string>(document.cells.map((c) => c.language)));
-            // Find the first that matches on language
-            const indexOfKernelMatchingDocumentLanguage = kernels.findIndex((k) => {
-                const kernelSpecConnection = k.selection;
-                if (kernelSpecConnection.kind === 'startUsingKernelSpec') {
-                    return languages.find((l) => l === kernelSpecConnection.kernelSpec.language);
-                } else if (kernelSpecConnection.kind === 'connectToLiveKernel') {
-                    return languages.find((l) => l === kernelSpecConnection.kernelModel.language);
-                } else {
-                    return false;
-                }
-            });
-            // If we have a preferred kernel, then add that to the list, & put it on top of the list.
-            const preferredKernelMetadata = this.createNotebookKernelMetadataFromPreferredKernel(preferredKernel);
-            if (preferredKernelMetadata) {
-                mapped.splice(0, 0, preferredKernelMetadata);
-            } else if (indexOfKernelMatchingDocumentLanguage >= 0) {
-                const kernel = kernels[indexOfKernelMatchingDocumentLanguage];
-                mapped.splice(
-                    indexOfKernelMatchingDocumentLanguage,
-                    1,
-                    new VSCodeNotebookKernelMetadata(
-                        kernel.label,
-                        kernel.description || '',
-                        kernel.detail || '',
-                        kernel.selection,
-                        true,
-                        this.kernelProvider,
-                        this.notebook,
-                        this.context,
-                        this.preferredRemoteKernelIdProvider,
-                        this.commandManager
-                    )
-                );
->>>>>>> 579ed575
             }
             existingItem.add(item.id);
             return true;
         });
 
-<<<<<<< HEAD
         // Send telemetry related to the list
-=======
-        // Temporary fix for https://github.com/microsoft/vscode-jupyter/issues/4423
-        // Remove any kernelspecs that are the property of other extensions.
-        mapped = mapped.filter((k) => {
-            if (
-                k.selection.kind !== 'connectToLiveKernel' &&
-                k.selection.kernelSpec &&
-                k.selection.kernelSpec.metadata?.vscode?.extension_id
-            ) {
-                return (
-                    this.extensions.getExtension(k.selection.kernelSpec.metadata?.vscode?.extension_id) === undefined
-                );
-            }
-            return true;
-        });
-
->>>>>>> 579ed575
         sendKernelListTelemetry(document.uri, mapped, stopWatch);
 
         mapped.sort((a, b) => {
@@ -209,9 +125,20 @@
     ): Promise<VSCodeNotebookKernelMetadata[]> {
         let kernels: KernelConnectionMetadata[] = [];
         let preferred: KernelConnectionMetadata | undefined;
+
+        // If we already have a kernel selected, then set that one as preferred
+        const editor =
+            this.notebook.notebookEditors.find((e) => e.document === document) ||
+            (this.notebook.activeNotebookEditor?.document === document
+                ? this.notebook.activeNotebookEditor
+                : undefined);
+        if (editor && isJupyterKernel(editor.kernel)) {
+            preferred = (editor.kernel as VSCodeNotebookKernelMetadata).selection;
+        }
+
         if (this.isLocalLaunch) {
             kernels = await this.localKernelFinder.listKernels(document.uri);
-            preferred = await this.localKernelFinder.findKernel(document.uri, getNotebookMetadata(document), token);
+            preferred = preferred ?? await this.localKernelFinder.findKernel(document.uri, getNotebookMetadata(document), token);
 
             // We need to filter out those items that are for other extensions.
             kernels = kernels.filter((r) => {
@@ -234,7 +161,7 @@
             });
 
             kernels = await this.remoteKernelFinder.listKernels(document.uri, connection);
-            preferred = await this.remoteKernelFinder.findKernel(
+            preferred = preferred ?? await this.remoteKernelFinder.findKernel(
                 document.uri,
                 connection,
                 getNotebookMetadata(document),
@@ -242,17 +169,6 @@
             );
         }
 
-        // If we already have a kernel selected, then set that one as preferred
-        const editor =
-            this.notebook.notebookEditors.find((e) => e.document === document) ||
-            (this.notebook.activeNotebookEditor?.document === document
-                ? this.notebook.activeNotebookEditor
-                : undefined);
-        if (editor && isJupyterKernel(editor.kernel)) {
-            preferred = kernels.find((k) =>
-                fastDeepEqual(k, (editor.kernel as VSCodeNotebookKernelMetadata).selection)
-            );
-        }
 
         // Map kernels into result type
         return kernels.map((k) => {
