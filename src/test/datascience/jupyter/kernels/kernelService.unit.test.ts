--- conflicted
+++ resolved
@@ -22,14 +22,9 @@
 import { KernelFinder } from '../../../../client/datascience/kernel-launcher/kernelFinder';
 import { IKernelFinder } from '../../../../client/datascience/kernel-launcher/types';
 import {
-<<<<<<< HEAD
     IJupyterKernelSpec,
     IJupyterSessionManager,
     IJupyterSubCommandExecutionService
-=======
-    IJupyterSubCommandExecutionService,
-    KernelInterpreterDependencyResponse
->>>>>>> 08b8a44d
 } from '../../../../client/datascience/types';
 import { IEnvironmentActivationService } from '../../../../client/interpreter/activation/types';
 import { IInterpreterService } from '../../../../client/interpreter/contracts';
@@ -119,171 +114,6 @@
 
         teardown(() => fakeTimer.uninstall());
 
-<<<<<<< HEAD
-=======
-        test('Fail if interpreter does not have a display name', async () => {
-            const invalidInterpreter: PythonEnvironment = {
-                path: '',
-                sysPrefix: '',
-                sysVersion: ''
-            };
-
-            const promise = kernelService.registerKernel(undefined, invalidInterpreter);
-
-            await assert.isRejected(promise, 'Interpreter does not have a display name');
-        });
-        test('Fail if installed kernel cannot be found', async () => {
-            when(execService.execModule('ipykernel', anything(), anything())).thenResolve({ stdout: '' });
-            when(dependencyService.areDependenciesInstalled(interpreter, anything())).thenResolve(true);
-            fakeTimer.install();
-            const promise = kernelService.registerKernel(undefined, interpreter);
-
-            await fakeTimer.wait();
-            await assert.isRejected(promise);
-            verify(execService.execModule('ipykernel', anything(), anything())).once();
-            const installArgs = capture(execService.execModule).first()[1] as string[];
-            const kernelName = installArgs[3];
-            assert.deepEqual(installArgs, [
-                'install',
-                '--user',
-                '--name',
-                kernelName,
-                '--display-name',
-                interpreter.displayName
-            ]);
-            await assert.isRejected(
-                promise,
-                `Kernel not created with the name ${kernelName}, display_name ${interpreter.displayName}. Output is `
-            );
-        });
-        test('If ipykernel is not installed, then prompt to install ipykernel', async () => {
-            when(execService.execModule('ipykernel', anything(), anything())).thenResolve({ stdout: '' });
-            when(dependencyService.areDependenciesInstalled(interpreter, anything())).thenResolve(false);
-            when(dependencyService.installMissingDependencies(anything(), anything())).thenResolve(
-                KernelInterpreterDependencyResponse.ok
-            );
-            fakeTimer.install();
-
-            const promise = kernelService.registerKernel(undefined, interpreter);
-
-            await fakeTimer.wait();
-            await assert.isRejected(promise);
-            verify(execService.execModule('ipykernel', anything(), anything())).once();
-            const installArgs = capture(execService.execModule).first()[1] as string[];
-            const kernelName = installArgs[3];
-            assert.deepEqual(installArgs, [
-                'install',
-                '--user',
-                '--name',
-                kernelName,
-                '--display-name',
-                interpreter.displayName
-            ]);
-            await assert.isRejected(
-                promise,
-                `Kernel not created with the name ${kernelName}, display_name ${interpreter.displayName}. Output is `
-            );
-            verify(dependencyService.installMissingDependencies(anything(), anything())).once();
-        });
-        test('If ipykernel is not installed, and ipykerne installation is canclled, then do not reigster kernel', async () => {
-            when(execService.execModule('ipykernel', anything(), anything())).thenResolve({ stdout: '' });
-            when(dependencyService.areDependenciesInstalled(interpreter, anything())).thenResolve(false);
-            when(dependencyService.installMissingDependencies(anything(), anything())).thenResolve(
-                KernelInterpreterDependencyResponse.cancel
-            );
-
-            const kernel = await kernelService.registerKernel(undefined, interpreter);
-
-            assert.isUndefined(kernel);
-            verify(execService.execModule('ipykernel', anything(), anything())).never();
-            verify(dependencyService.installMissingDependencies(anything(), anything())).once();
-        });
-        test('Fail if installed kernel is not an instance of JupyterKernelSpec', async () => {
-            when(execService.execModule('ipykernel', anything(), anything())).thenResolve({ stdout: '' });
-            when(dependencyService.areDependenciesInstalled(interpreter, anything())).thenResolve(true);
-            // eslint-disable-next-line @typescript-eslint/no-explicit-any
-            when(kernelFinder.findKernelSpec(anything(), anything(), anything())).thenResolve({} as any);
-
-            const promise = kernelService.registerKernel(undefined, interpreter);
-
-            await assert.isRejected(promise);
-            verify(execService.execModule('ipykernel', anything(), anything())).once();
-            const installArgs = capture(execService.execModule).first()[1] as string[];
-            const kernelName = installArgs[3];
-            await assert.isRejected(
-                promise,
-                `Kernel not registered locally, created with the name ${kernelName}, display_name ${interpreter.displayName}. Output is `
-            );
-        });
-        test('Fail if installed kernel spec does not have a specFile setup', async () => {
-            when(execService.execModule('ipykernel', anything(), anything())).thenResolve({ stdout: '' });
-            when(dependencyService.areDependenciesInstalled(interpreter, anything())).thenResolve(true);
-            // eslint-disable-next-line @typescript-eslint/no-explicit-any
-            const kernel = new JupyterKernelSpec({} as any);
-            when(kernelFinder.findKernelSpec(anything(), anything(), anything())).thenResolve(kernel);
-            const promise = kernelService.registerKernel(undefined, interpreter);
-
-            await assert.isRejected(promise);
-            verify(execService.execModule('ipykernel', anything(), anything())).once();
-            const installArgs = capture(execService.execModule).first()[1] as string[];
-            const kernelName = installArgs[3];
-            await assert.isRejected(
-                promise,
-                `kernel.json not created with the name ${kernelName}, display_name ${interpreter.displayName}. Output is `
-            );
-        });
-        test('Kernel is installed and spec file is updated with interpreter information in metadata and interpreter path in argv', async () => {
-            when(execService.execModule('ipykernel', anything(), anything())).thenResolve({ stdout: '' });
-            when(dependencyService.areDependenciesInstalled(interpreter, anything())).thenResolve(true);
-            const kernel = new JupyterKernelSpec(kernelSpecModel, kernelJsonFile);
-            when(kernelFinder.findKernelSpec(anything(), anything(), anything())).thenResolve(kernel);
-            when(fs.readLocalFile(kernelJsonFile)).thenResolve(JSON.stringify(kernelSpecModel));
-            when(fs.writeLocalFile(kernelJsonFile, anything())).thenResolve();
-            when(activationHelper.getActivatedEnvironmentVariables(undefined, interpreter, true)).thenResolve(
-                undefined
-            );
-            const expectedKernelJsonContent: ReadWrite<Kernel.ISpecModel> = cloneDeep(kernelSpecModel);
-            // Fully qualified path must be injected into `argv`.
-            expectedKernelJsonContent.argv = [interpreter.path, '-m', 'ipykernel'];
-            // eslint-disable-next-line @typescript-eslint/no-explicit-any
-            expectedKernelJsonContent.metadata!.interpreter = interpreter as any;
-
-            const installedKernel = await kernelService.registerKernel(undefined, interpreter);
-
-            // eslint-disable-next-line @typescript-eslint/no-explicit-any
-            assert.deepEqual(kernel, installedKernel as any);
-            verify(fs.writeLocalFile(kernelJsonFile, anything())).once();
-            // Verify the contents of JSON written to the file match as expected.
-            assert.deepEqual(JSON.parse(capture(fs.writeLocalFile).first()[1] as string), expectedKernelJsonContent);
-        });
-        test('Kernel is installed and spec file is updated with interpreter information in metadata along with environment variables', async () => {
-            when(execService.execModule('ipykernel', anything(), anything())).thenResolve({ stdout: '' });
-            when(dependencyService.areDependenciesInstalled(interpreter, anything())).thenResolve(true);
-            const kernel = new JupyterKernelSpec(kernelSpecModel, kernelJsonFile);
-            when(kernelFinder.findKernelSpec(anything(), anything(), anything())).thenResolve(kernel);
-            when(fs.readLocalFile(kernelJsonFile)).thenResolve(JSON.stringify(kernelSpecModel));
-            when(fs.writeLocalFile(kernelJsonFile, anything())).thenResolve();
-            const envVariables = { MYVAR: '1' };
-            when(activationHelper.getActivatedEnvironmentVariables(undefined, interpreter, true)).thenResolve(
-                envVariables
-            );
-            const expectedKernelJsonContent: ReadWrite<Kernel.ISpecModel> = cloneDeep(kernelSpecModel);
-            // Fully qualified path must be injected into `argv`.
-            expectedKernelJsonContent.argv = [interpreter.path, '-m', 'ipykernel'];
-            // eslint-disable-next-line @typescript-eslint/no-explicit-any
-            expectedKernelJsonContent.metadata!.interpreter = interpreter as any;
-            // eslint-disable-next-line @typescript-eslint/no-explicit-any
-            expectedKernelJsonContent.env = envVariables as any;
-
-            const installedKernel = await kernelService.registerKernel(undefined, interpreter);
-
-            // eslint-disable-next-line @typescript-eslint/no-explicit-any
-            assert.deepEqual(kernel, installedKernel as any);
-            verify(fs.writeLocalFile(kernelJsonFile, anything())).once();
-            // Verify the contents of JSON written to the file match as expected.
-            assert.deepEqual(JSON.parse(capture(fs.writeLocalFile).first()[1] as string), expectedKernelJsonContent);
-        });
->>>>>>> 08b8a44d
         test('Kernel is found and spec file is updated with interpreter information in metadata along with environment variables', async () => {
             when(execService.execModule('ipykernel', anything(), anything())).thenResolve({ stdout: '' });
             when(dependencyService.areDependenciesInstalled(interpreter, anything())).thenResolve(true);
@@ -303,11 +133,7 @@
             // eslint-disable-next-line @typescript-eslint/no-explicit-any
             expectedKernelJsonContent.env = envVariables as any;
 
-<<<<<<< HEAD
             const installedKernel = await kernelService.searchForKernel(interpreter);
-=======
-            const installedKernel = await kernelService.searchAndRegisterKernel(undefined, interpreter, true);
->>>>>>> 08b8a44d
 
             // eslint-disable-next-line @typescript-eslint/no-explicit-any
             assert.deepEqual(kernel, installedKernel as any);
@@ -330,13 +156,9 @@
             when(activationHelper.getActivatedEnvironmentVariables(undefined, interpreter, true)).thenResolve(
                 envVariables
             );
-<<<<<<< HEAD
             findMatchingKernelSpecStub.resolves(kernel);
 
             const installedKernel = await kernelService.searchForKernel(interpreter);
-=======
-            const installedKernel = await kernelService.searchAndRegisterKernel(undefined, interpreter, true);
->>>>>>> 08b8a44d
 
             // eslint-disable-next-line @typescript-eslint/no-explicit-any
             assert.deepEqual(kernel, installedKernel as any);
